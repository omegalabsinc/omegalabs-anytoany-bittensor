<div align="center">

# OMEGA Labs Bittensor Any-to-Any Subnet
[![OMEGA](galactic_a2a.png)](https://omegatron.ai)
[![License: MIT](https://img.shields.io/badge/License-MIT-yellow.svg)](https://opensource.org/licenses/MIT)

---
### Be, and it becomes ...
---
</div>

- [Introduction](#introduction)
- [Why Any-to-Any?](#why-any-to-any-)
- [Roadmap](#roadmap-)
- [Getting Started](#getting-started-)
  - [For Miners](#for-miners)
  - [For Validators](#for-validators)
- [Current A2A Architecture](#current-a2a-architecture-)
- [The Future of A2A](#the-future-of-omega-a2a-)
- [Incentives](#incentives-)
- [Acknowledgements](#acknowledgements-)
---

## Introduction

**OMEGA Any-to-Any** is a decentralized, open-source AI project built on the Bittensor blockchain by OMEGA Labs. Our mission is to create state-of-the-art (SOTA) multimodal any-to-any models by attracting the world's top AI researchers to train on Bittensor, taking advantage of Bittensor's incentivized intelligence platform. Our goal is to establish a self-sustaining, well-resourced research lab, where participants are rewarded for contributing compute and/or research insight.

**MainNet UID**: 21

**TestNet UID**: 157

## Why Any-to-Any? 🧠📚🌃🎧🎥

- **Multimodal First**: A2A jointly models all modalities (text, image, audio, video) at once, with the belief that true intelligence lies in the associative representations present at the intersection of all modalities.
- **Unified Fundamental Representation of Reality**: The [Platonic Representation Hypothesis](https://phillipi.github.io/prh/) suggests that as AI models increase in scale and capability, they converge towards a shared, fundamental representation of reality. A2A models, by jointly modeling all modalities, are uniquely positioned to capture this underlying structure, potentially accelerating the path towards more general and robust AI.
- **Decentralized Data Collection**: Thanks to our [SN24 data collection](https://github.com/omegalabsinc/omegalabs-bittensor-subnet), we leverage a fresh stream of data that mimics real-world demand distribution for training and evaluation. By frequently refreshing our data collection topics based on gaps in the current data, we avoid the issue of underrepresented data classes (see [this paper](https://arxiv.org/abs/2404.04125) for more discussion on this issue). Through self-play, our SN's best checkpoints can learn from each other and pool their intelligence.
- **Incentivized Research**: World class AI researchers and engineers already love open source. With Bittensor's model for incentivizing intelligence, researchers can be permissionlessly compensated for their efforts and have their compute subsidized according to their productivity.
- **Bittensor Subnet Orchestrator**: Incorporates specialist models from other Bittensor subnets, acting as a high-bandwidth, general-purpose router. By being the best open source natively multimodal model, future AI projects can leverage our rich multimodal embeddings to bootstrap their own expert models.
- **Public-Driven Capability Expansion**: Public demand dictates which capabilities the model learns first through the decentralized incentive structure.
- **Beyond Transformers**: Integrate emerging state-of-the-art architectures like [early fusion transformers](https://arxiv.org/pdf/2405.09818), [diffusion transformers](https://arxiv.org/pdf/2401.08740), [liquid neural networks](https://arxiv.org/pdf/2006.04439), and [KANs](https://arxiv.org/pdf/2404.19756). 

## Roadmap 🚀

### Phase 1: Foundation (Remainder of Q2 2024)

- [x] Design a hard-to-game validation mechanism that rewards deep video understanding
- [ ] Produce the first checkpoint with SOTA image and video understanding capabilities with our ImageBind + Llama-3 architecture as a proof-of-concept starting point
- [ ] Generalize the validation mechanism to enable broad architecture search and new multimodal tokenization methods
- [ ] Onboard 20+ top AI researchers from frontier labs and open source projects
- [ ] Expand SN24 data collection beyond YouTube to include multimodal websites (e.g. Reddit, blogposts) and synthetic data pipelines
- [ ] Launch OMEGA Focus screen recording app, providing rich data for modelling long-horizon human workflows, combatting the hallucination and distraction problem found in top closed-source LLMs

### Phase 2: Fully Multimodal (Q3 2024)

- [ ] Produce the first any-to-any checkpoint natively modelling all modalities that can beat other OSS models on top multimodal and reasoning benchmarks
- [ ] Develop a user-friendly interface for miners and validators to interact with the subnet's top models
- [ ] Onboard 50 more top AI researchers from top labs and open source research collectives
- [ ] Publish a research paper on A2A's architecture, incentive model, and performance
- [ ] Release open source multimodal embedding models (based on our top A2A checkpoint's internal embedding space) for other labs to condition their models on
- [ ] Integrate a framework that can auto-evaluate all the models & commodities produced by other subnets on Bittensor which our top models can then interact with, both through tool-use and through native communication in the latent-space via projection modules

### Phase 3: Exponential Open Research Progress (Q4 2024)

- [ ] Produce the first any-to-any OSS checkpoint that beats all closed-source SOTA general intelligence models
- [ ] Establish partnerships with AI labs, universities, and industry leaders to drive adoption
- [ ] Expand our one-stop-shop Bittensor model evaluation and router framework to arbitrary open source and closed-source checkpoints and APIs
- [ ] Implement task-driven learning, with OMEGA Labs routinely curating high-signal tasks for model trainers to master
- [ ] Start crafting an entirely new "online" validation mechanism that rewards miners for producing agentic models that can complete real-world tasks
- [ ] Use our top checkpoint to power up the multimodal intelligence features of the OMEGA Focus app

### Phase 4: Agentic Focus (Q1 2025)

- [ ] Launch our agent-focused "online" validation mechanism centered around long-range task completion
- [ ] Achieve SOTA performance on agent benchmarks
- [ ] Use OMEGA Focus as an outlet to provide OMEGA digital twin companions to users
- [ ] Launch an app store for A2A-powered applications leveraging our open source models
- [ ] Reach 10M+ users with the OMEGA Focus app

## Getting Started 🏁

### For Miners

#### Requirements
- Python 3.11+ with pip
- GPU with at least 40 GB of VRAM; NVIDIA RTXA6000 is a good choice, or use a 1024xH100 if you wanna train a **really** good model :sunglasses:
- At least 40 GB of CPU RAM
- If running on runpod, `runpod/pytorch:2.2.1-py3.10-cuda12.1.1-devel-ubuntu22.04` is a good base template.

#### Setup
1. Clone the repo and `cd` into it:
```bash
git clone https://github.com/omegalabsinc/omegalabs-anytoany-bittensor.git
cd omegalabs-anytoany-bittensor
```
2. Install the requirements:
  - Using docker: `make build-and-run`
  - Using your local Python: `pip install -e .`
3. Log into Huggingface: `huggingface-cli login`. Make sure your account has access to Llama-3-8B on HF, you can get access [here](https://huggingface.co/meta-llama/Meta-Llama-3-8B)
4. Download the base model and datasets: `make download-everything`
5. Start a finetuning run: `make finetune-x1`
  - Tweak `config/8B_lora.yaml` to change the hyperparameters of the training run.
6. Upload the model to Huggingface:
```
python miner_utils/upload_model.py \
    --hf_repo_id {HF REPO ID e.g. omegalabsinc/omega_agi_model} \
    --wallet.name {miner wallet name} \
    --wallet.hotkey {miner hotkey} \
    --model_dir {the directory that the checkpoint is saved in e.g. output_checkpoints/experiment_1/} \
    --epoch 0 \
    --netuid NETUID
```
NOTE: If you want to run on testnet, simply add `--subtensor.network test` at the end of the command and use `--netuid 157`.

### For Validators

#### Requirements
- Python 3.11+ with pip
- GPU with at least 40 GB of VRAM; NVIDIA RTXA6000 is a good choice
- At least 40 GB of CPU RAM
- If running on runpod, `runpod/pytorch:2.2.1-py3.10-cuda12.1.1-devel-ubuntu22.04` is a good base template.
<<<<<<< HEAD
- Install libatlas-base-dev: `apt-get install libatlas-base-dev`
=======
- Install libatlas-base-dev: `apt install libatlas-base-dev`
>>>>>>> 2f0f1f99

#### Running with Docker
1. Clone the repo and `cd` into it:
```bash
git clone https://github.com/omegalabsinc/omegalabs-anytoany-bittensor.git
cd omegalabs-anytoany-bittensor
```
2. Run the validator:
```bash
make validator WALLET_NAME={wallet} WALLET_HOTKEY={hotkey} PORT={port}
```
##### Recommended
- Setting up wandb. Open the `vali.env` file in the repo root directory and set the `WANDB_API_KEY`. Alternatively, you can disable W&B with `WANDB=off` in Step 2.
<details>
  <summary>To run with manually updating validator</summary>
  
  Simply run the following command instead:
  ```bash
  make manual-validator WALLET_NAME={wallet} WALLET_HOTKEY={hotkey} PORT={port}
  ```
</details>
3. Check your logs: `make check-vali-logs`

#### Running with PM2
1. Clone the repo and `cd` into it:
```bash
git clone https://github.com/omegalabsinc/omegalabs-anytoany-bittensor.git
cd omegalabs-anytoany-bittensor
```
2. Install the requirements: `apt-get install libatlas-base-dev` and `pip install -e .`
3. Run the validator script:
```bash
pm2 start auto_updating_validator.sh --name omega-a2a-validator -- \
    --wallet.name {wallet} \
    --wallet.hotkey {hotkey} \
    --axon.port {port} \
    --logging.trace
```
##### Recommended
- Setting up wandb. Set environment variable with `export WANDB_API_KEY=<your API key>`. Alternatively, you can disable W&B with `--wandb.off`
<details>
  <summary>To run with manually updating validator</summary>
  
  Simply run the following command instead:
  ```bash
  pm2 start neurons/validator.py --name omega-a2a-validator -- \
    --wallet.name {wallet} \
    --wallet.hotkey {hotkey} \
    --axon.port {port} \
    --logging.trace
  ```
</details>
4. Check the logs: `pm2 logs omega-a2a-validator`

## Current A2A Architecture 🤖

At launch, we are starting with an approach that builds on one of the most powerful and mainstream LLMs as a backbone: Llama 3. A multilayer perceptron (MLP) projects Imagebind embeddings directly into the pretrained Llama 3 internal state, allowing a finetuned model to develop video understanding.

The provided mining repo with default settings will train both:

-  the encoding projection layer, which encodes Imagebind embeddings into Llama 3 states, and
-  a LoRA adapter which allows the underlying LLM to develop multimodal understanding

There are several immediate areas miners can investigate in order to produce a checkpoint with improved multimodal understanding:

- Train for longer,
- Find better hyperparameters: learning rate, optimizer, batch sizes, gradient accumulation, etc.,
- Use additional datasets (more diverse, or even larger than the SN24 dataset),
- Try different LoRA parameters, or finetune all parameters.

In the near future we'll enable much deeper architecture search, allowing researchers to experiment with different LLM backbones, vastly different encoders and decoders.

## The Future of OMEGA A2A 🔮

OMEGA A2A is poised to revolutionize the AI landscape by harnessing the power of Bittensor's incentivized intelligence model and attracting the world's top AI researchers. Our mission is to push the boundaries of what's possible in decentralized AI, focusing on:

- Developing fully multimodal, any-to-any models that outperform all other open-source solutions
- Creating an AI gateway framework to seamlessly integrate and evaluate models from across the Bittensor ecosystem and beyond
- Implementing task-driven learning and agent-focused validation to create models capable of completing complex, real-world tasks
- Powering up the OMEGA Focus app with cutting-edge multimodal intelligence and personalized digital twin companions

As we progress, we will explore fully decentralized infrastructure and governance to ensure a truly democratized AI ecosystem. Our research will explore groundbreaking architectures beyond transformers and attention mechanisms, pushing the limits of AI capabilities.

By hyper-connecting to the Ω SN24, we will access diverse, high-quality data that fuels our models' growth and enables them to tackle a wide range of tasks. Innovative monetization strategies will be implemented to sustain and grow the ecosystem, ensuring long-term success and viability.

Through the tireless efforts of our decentralized OMEGA A2A research collective, we aim to showcase the immense potential of Bittensor's incentivized intelligence model and establish ourselves as leaders in the AI research community and beyond.

Join us on this transformative journey as we shape the future of decentralized AI, unlocking new possibilities and creating a more accessible, powerful, and innovative AI ecosystem for all. :rocket:

## Incentives 🎂

We aim to collectively push forward the SOTA of multimodal and agentic AI research. The incentives in this subnet will evolve as we add modalities and tasks, but they will consistently reflect this underlying goal.

The initial reward structure has two parts:

- Video understanding: can your checkpoint understand and accurately caption video embeddings?
- Language capabilities: does your checkpoint retain the language capabilities of the LLM backbone?

As we improve the incentive scheme over time to create better and more diverse multimodal capabilities, we'll give ample notice and detail of upcoming changes.

## Acknowledgements 🙏

Thank you to [Nous Research](https://github.com/NousResearch/finetuning-subnet), [MyShell](https://github.com/myshell-ai/MyShell-TTS-Subnet), and [Impel](https://github.com/impel-intelligence/dippy-bittensor-subnet) for the structure of the miner chain model upload and validator comparison scoring logic!<|MERGE_RESOLUTION|>--- conflicted
+++ resolved
@@ -118,11 +118,7 @@
 - GPU with at least 40 GB of VRAM; NVIDIA RTXA6000 is a good choice
 - At least 40 GB of CPU RAM
 - If running on runpod, `runpod/pytorch:2.2.1-py3.10-cuda12.1.1-devel-ubuntu22.04` is a good base template.
-<<<<<<< HEAD
-- Install libatlas-base-dev: `apt-get install libatlas-base-dev`
-=======
 - Install libatlas-base-dev: `apt install libatlas-base-dev`
->>>>>>> 2f0f1f99
 
 #### Running with Docker
 1. Clone the repo and `cd` into it:
@@ -152,7 +148,7 @@
 git clone https://github.com/omegalabsinc/omegalabs-anytoany-bittensor.git
 cd omegalabs-anytoany-bittensor
 ```
-2. Install the requirements: `apt-get install libatlas-base-dev` and `pip install -e .`
+2. Install the requirements: `apt install libatlas-base-dev` and `pip install -e .`
 3. Run the validator script:
 ```bash
 pm2 start auto_updating_validator.sh --name omega-a2a-validator -- \
